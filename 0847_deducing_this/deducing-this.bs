--- conflicted
+++ resolved
@@ -59,19 +59,11 @@
 - a different syntax, placing the object parameter's type after the member function's parameter declarations (where the *cv-ref* qualifiers are today)
 - a different name lookup scheme, which could prevent implicit/unqualified access from within new-style member functions that have an explicit self-type annotation, regardless of syntax.
 
-<<<<<<< HEAD
 This revision carefully explores both of these directions, presents different syntaxes and lookup schemes, and discusses in depth multiple use cases and how each syntax can or cannot address them. 
 
 # Motivation # {#motivation}
 
 In C++03, member functions could have *cv*-qualifications, so it was possible to have scenarios where a particular class would want both a `const` and non-`const` overload of a particular member. (Note that it was also possible to want `volatile` overloads, but those are less common and thus are not examined here.) In these cases, both overloads do the same thing &mdash; the only difference is in the types being accessed and used. This was handled by either duplicating the function while adjusting types and qualifications as necessary, or having one overload delegate to the other. An example of the latter can be found in Scott Meyers's "Effective C++" [[Effective]], Item 3:
-=======
-This revision carefully explores both of these directions, presents different syntaxes and lookup schemes, and discusses in depth multiple different use-cases and how each of the syntaxes can or cannot address the use-cases. 
-
-# Motivation # {#motivation}
-
-In C++03, member functions could have *cv*-qualifications, so it was possible to have scenarios where a particular class would want both a `const` and non-`const` overload of a particular member (Of course it was possible to also want `volatile` overloads, but those are less common). In these cases, both overloads do the same thing &mdash; the only difference is in the types accessed and used. This was handled by either duplicating the function, adjusting types and qualifications as necessary, or having one delegate to the other. An example of the latter can be found in Scott Meyers' "Effective C++" [[Effective]], Item 3:
->>>>>>> da2671bc
 
 ```c++
 class TextBlock {
@@ -92,7 +84,6 @@
 
 Arguably, neither duplication nor delegation via `const_cast` are great solutions, but they work.
 
-<<<<<<< HEAD
 In C++11, member functions acquired a new axis to specialize on: ref-qualifiers. Now, instead of potentially needing two overloads of a single member function, we might need four: `&`, `const&`, `&&`, or `const&&`. We have three approaches to deal with this:
 
 - We implement the same member four times;
@@ -100,9 +91,6 @@
 - We have all four overloads delegate to a helper in the form of a private static member function.
 
 One example of the latter might be the overload set for `optional<T>::value()`, implemented as:
-=======
-In C++11, member functions acquired a new axis to specialize on: ref-qualifiers. Now, instead of potentially needing two overloads of a single member function, we might need four: `&`, `const&`, `&&`, or `const&&`. We have three approaches to deal with this: we implement the same member four times, we can have three of the overloads delegate to the fourth, or we can have all four delegate to a helper, private static member function. One example might be the overload set for `optional<T>::value()`. One could implement this like so:
->>>>>>> da2671bc
 
 <table style="width:100%">
 <tr>
@@ -225,11 +213,7 @@
 </tr>
 </table>
 
-<<<<<<< HEAD
 This is far from a complicated function, but essentially repeating the same code four times &mdash; or using artificial delegation to avoid doing so &mdash; begs a rewrite. Unfortunately, it's impossible to improve; we *must* implement it this way. It seems we should be able to abstract away the qualifiers as we can for non-member functions, where we simply don't have this problem:
-=======
-This is not a complicated function. Far from. But more or less repeating the same code four times, or employing artificial delegation to avoid doing so, is the kind of thing that begs for a rewrite. Unfortunately, this is impossible; we *have* to implement it this way. It seems we should be able to abstract away the qualifiers. And we can... for non-member functions, where this problem doesn't apply:
->>>>>>> da2671bc
 
 ```cpp
 template <typename T>
@@ -246,15 +230,9 @@
 };
 ```
 
-<<<<<<< HEAD
-All four cases are now handled with just one function... except it's a non-member function, not a member function. Even with different semantics and different syntax, it doesn't help.
+All four cases are now handled with just one function... except it's a non-member function, not a member function. Different semantics, different syntax, doesn't help.
 
 There are many cases where we need two or four overloads of the same member function for different `const`- or ref-qualifiers. More than that, there are likely additional cases where a class should have four overloads of a particular member function but, due to developer laziness, doesn't. We think that there are enough such cases to merit a better solution than simply "write it, write it again, then write it two more times."
-=======
-This is great - it's a single function which handles all four cases for us. Except it's a non-member function, not a member function. Different semantics, different syntax, doesn't help.
-
-There are many, many cases where we need two or four overloads of the same member function for different `const`- or ref-qualifiers. More than that, there are likely many cases that a class should have four overloads of a particular member function, but doesn't, due to laziness by the developer. We think that there are sufficiently many such cases that they merit a better solution than: write it, then write it again, then write it two more times.
->>>>>>> da2671bc
 
 
 # Proposal # {#proposal}
@@ -263,11 +241,7 @@
 
 We believe that the ability to write *cv-ref qualifier*-aware member function templates without duplication will improve code maintainability, decrease the likelihood of bugs, and make fast, correct code easier to write. 
 
-<<<<<<< HEAD
 The proposal is sufficiently general and orthogonal to allow for several new exciting features and design patterns for C++:
-=======
-The proposal is also sufficiently general and orthogonal that it allows for several new exciting features and design patterns for C++:
->>>>>>> da2671bc
 
 - [recursive lambdas](#recursive-lambdas)
 - a new approach to [mixins](#crtp), a CRTP without the CRT
@@ -284,11 +258,7 @@
 
 ## Proposed Syntaxes ## {#proposed-syntaxes}
 
-<<<<<<< HEAD
 There are four syntax options for solving this problem which will be used throughout the examples in the rest of our proposal; this section briefly introduces those options. Semantics are more thoroughly explained in later sections. The various syntaxes used imply subtly different semantics which are called out where relevant. This paper takes the position that only one option be chosen, depending on the desired characteristics.
-=======
-There are four syntactic options for solving this problem. We will use them throughout the examples in the rest of proposal; this section briefly introduces the options. The semantics are more thoroughly explained in later sections. The various syntaxes imply subtly different semantics, and the differences are called out where relevant. This paper takes the position that only one be chosen, depending on the desired characteristics.
->>>>>>> da2671bc
 
 
 ### Explicit `this`-annotated parameter ### {#syntax-1}
@@ -341,11 +311,7 @@
 
 ### Explicit `this` parameter ### {#syntax-2}
 
-<<<<<<< HEAD
-A non-static member function can be declared to take `this` as its first parameter. As with [[#syntax-1]], once we elevate the object parameter to a proper function parameter, it can easily be deduced following normal rules for function templates. In this case, instead of remaining a pointer, `this` becomes a reference of the type suggested by the parameter, thereby fixing a long-standing quirk of the language that stems from before the invention of references.
-=======
-A non-static member function can be declared to take `this` as its first parameter. As with [[#syntax-1]], once we elevate the object parameter to a proper function parameter, it can be deduced following normal function template deduction rules. In this case, instead of remaining a pointer, `this` becomes a reference (of the type the parameter type would suggest), fixing a long-standing oversight of the language, stemming from before references were invented.
->>>>>>> da2671bc
+A non-static member function can be declared to take `this` as its first parameter. As with [[#syntax-1]], once we elevate the object parameter to a proper function parameter, it can be deduced following normal function template deduction rules. In this case, instead of remaining a pointer, `this` becomes a reference of the type the parameter suggested by the parameter, fixing a long-standing oversight of the language, stemming from before the invention of references.
 
 ```cpp
 struct X {
@@ -414,11 +380,7 @@
 }
 ```
 
-<<<<<<< HEAD
-This takes the previously introduced [[#syntax-1]] and simply declares it after the parameter declaration clause instead of at the front of it. The grammar is extended with a parameter declaration, where current-syntax member functions behave as if the class name were simply omitted. 
-=======
-Effectively, this is taking the previously introduced [[#syntax-1]] and declaring it after the parameter declaration clause instead of at the front of it. This effectively extends the grammar with a parameter declaration, where current-syntax member functions behave as if the class name were omitted. 
->>>>>>> da2671bc
+This takes the previously introduced [[#syntax-1]] and simply declares it after the parameter declaration clause instead of at the front of it. The grammar is extended with a parameter declaration, where current-syntax member functions behave as if the class name were omitted. 
 
 Member functions with an trailing object type cannot be `static`. 
 
@@ -484,11 +446,7 @@
 
 This serves as a brief demonstration of how to write `optional::value()` and `optional::operator->()` in just two functions instead of six with no duplication using each of the four proposed syntaxes.
 
-<<<<<<< HEAD
 There are several options as to the semantics of `this` within member function bodies, with this quick illustrative example being the most conservative approach:
-=======
-There are several options we have as to the semantics of `this` within member function bodies, so this quick example takes the most conservative approach - it is merely meant to be illustrative:
->>>>>>> da2671bc
 
 <table style="width:100%">
 <tr>
@@ -585,11 +543,7 @@
 </tr>
 </table>
 
-<<<<<<< HEAD
 Note that the two syntaxes with trailing object types declare the object parameter to have only type `Self`, while the explicit object parameter syntaxes still use `Self&&`. This is explained further when we discuss taking `this` [by value](#by-value-this).
-=======
-Note that the two syntaxes with trailing object type declare the object parameter to have type `Self`, while the explicit object parameter syntaxes still use `Self&&`. This is explained further in the section about taking `this` [by value](#by-value-this).
->>>>>>> da2671bc
 
 
 ## Proposed semantics ## {#proposed-semantics}
@@ -656,23 +610,13 @@
 </tr>
 </table>
 
-<<<<<<< HEAD
-Name lookup on an expression like `obj.foo()` today would find both overloads of `foo` in the first column today. Potentially, the non-const overload would not be a viable candidate if `obj` were const. 
-
-With any of the proposed syntaxes, `obj.foo()` would continue to find both overloads of `foo`, with the non-const version potentially not being a viable candidate.
-=======
 Name lookup on an expression like `obj.foo()` in C++17 would find both overloads of `foo` in the first column, with the non-const overload discarded should `obj` be const.
 
 With any of the proposed syntaxes, `obj.foo()` would continue to find both overloads of `foo`, with identical behaviour to C++17.
->>>>>>> da2671bc
 
 The only change in how we look up candidate functions is in the case of an explicit object parameter, where the argument list is shifted by one. The first listed parameter is bound to the object argument, and the second listed parameter corresponds to the first argument of the call expression.
 
-<<<<<<< HEAD
-This paper does not propose any changes to overload *resolution* but merely suggests extending the candidate set to include nonstatic member functions and member function templates written in a new syntax. Therefore, given a call to `x.foo()`, overload resolution would still select the first `foo()` overload if `x` is not `const` and the second if it is.
-=======
-This paper does not propose any changes to overload *resolution*; merely extending the candidate set to include nonstatic member functions and member function templates written in a new syntax. Therefore, given a call to `x.foo()`, overload resolution would still select the first `foo()` overload if `x` isn't `const` and the second if it is.
->>>>>>> da2671bc
+This paper does not propose any changes to overload *resolution* but merely suggests extending the candidate set to include non-static member functions and member function templates written in a new syntax. Therefore, given a call to `x.foo()`, overload resolution would still select the first `foo()` overload if `x` is not `const` and the second if it is.
 
 The behaviors of the three columns are exactly equivalent as proposed.
 
@@ -683,11 +627,7 @@
 
 One of the main motivations of this proposal is to deduce the *cv*-qualifiers and value category of the class object, which requires that the explicit member object or type be deducible from the object on which the member function is invoked.
 
-<<<<<<< HEAD
-If either the explicit object parameter's type or trailing object type is a deduced reference type, all of the usual template deduction rules apply:
-=======
-If the type of the object parameter is a deduced template parameter, all of the usual template deduction rules apply as expected:
->>>>>>> da2671bc
+If the type of the object parameter is a template parameter, all of the usual template deduction rules apply as expected:
 
 <table style="width:100%">
 <tr>
@@ -730,20 +670,12 @@
 </tr>
 </table>
 
-<<<<<<< HEAD
-It's important to stress that deduction can deduce a derived type. In the last line, regardless of syntax, `Self` deduces as `D&`. This has implications for [[#name-lookup-within-member-functions]] and leads to a potential [template deduction extension](#potential-extensions).
-=======
-It's important to stress that deduction is able to deduce a derived type, which is extremely powerful. In the last line, regardless of syntax, `Self` deduces as `D&`. This has implications for [[#name-lookup-within-member-functions]], and also leads to a potential [template deduction extension](#potential-extensions).
->>>>>>> da2671bc
+It's important to stress that deduction is able to deduce a derived type, which is extremely powerful. In the last line, regardless of syntax, `Self` deduces as `D&`. This has implications for [[#name-lookup-within-member-functions]], and leads to a potential [template deduction extension](#potential-extensions).
 
 
 ### By value `this` ### {#by-value-this}
 
-<<<<<<< HEAD
 But what if the explicit type does not have reference type? This is one key point where the proposed rules for having an explicit object parameter and having an trailing object type diverge. For both syntaxes, there is a clear meaning &mdash; it's just that it is very different clear meaning between the two.
-=======
-But what if the explicit type does not have reference type? This is one key point where the proposed rules for having an explicit object parameter and having an trailing object type diverge. For both syntaxes, there is a clear meaning - however, it is a very different clear meaning.
->>>>>>> da2671bc
 
 #### By value `this` in explicit syntaxes #### {#by-value-this-explicit}
 
@@ -762,16 +694,9 @@
 
 Clearly, the parameter specification should not lie, and the first parameter (`less_than{}`) is passed by value.
 
-<<<<<<< HEAD
 Following the proposed rules for candidate lookup, the call operator here would be a candidate, with the object parameter binding to the (empty) object and the other two parameters binding to the arguments. Having a value parameter is nothing new in the language at all &mdash; it has a clear and obvious meaning, but we've never been able to take an object parameter by value before. For cases in which this might be desirable, see [[#by-value-member-functions]].
 
 However, with a by-value explicit object parameter, we still must answer the question of what `this` refers to within the function body. Regardless of the choice we make for [[#name-lookup-within-member-functions]], there is only one meaningful semantic choice here: there is no `this`. In the above example, `less_than` doesn't *refer* to the object parameter, it *is* the only object parameter. Declaring a function in this way is equivalent to declaring a non-member `friend` function, except that we effectively opt-in to the usual member function call syntax. This also determines its pointer type &mdash; it is a free function type.
-=======
-Following the proposed rules for candidate lookup - the call operator here would be a candidate, with the object parameter binding to the (empty) object and the other two parameters binding to the arguments. Having a value parameter is nothing new in the language at all - it has a clear and obvious meaning - but we've never been able to take an object parameter by value before. For reasons to do this, see [[#by-value-member-functions]].
-
-However, with a by-value explicit object parameter, we still have to answer the question of what does `this` refer to within the function body? Regardless of the choice we make for [[#name-lookup-within-member-functions]], there is only one meaningful semantic choice here: there is no `this`. In the above example, `less_than` doesn't *refer* to the object parameter, it *is* the only object parameter. Declaring a function in this way is equivalent to declaring a non-member `friend` function, except that we effectively opt-in to the usual member function call syntax. This though also determines its pointer type - it is a free function type.
->>>>>>> da2671bc
-
 
 #### By value `this` in trailing syntaxes #### {#by-value-this-trailing}
 
@@ -787,11 +712,7 @@
 
 Clearly, since the object type is an *optional* part of the syntax, omitting it should produce the same results as it would currently.
 
-<<<<<<< HEAD
 A common source of member function duplication revolves around wanting non-`const` and `const` overloads of a member function that otherwise do exactly the same thing. The normal template deduction rules would drop *cv*-qualifiers, meaning:
-=======
-A common source of duplication of member functions revolves solely around wanting non-`const` and `const` overloads of a member function that otherwise do exactly the same thing. The normal template deduction rules would drop *cv*-qualifiers, meaning that:
->>>>>>> da2671bc
 
 ```c++
 using A = array<int, 10>;
@@ -805,24 +726,14 @@
 
 Should the trailing syntax be chosen, we propose that `ca[0]` deduces `Self` as `A const` in the previous example. 
     
-<<<<<<< HEAD
 This mimics today's behavior where a trailing `const` qualifier does not mean `const&` &mdash; it only means `const`. Without such a change to template deduction, `Self` would always deduce as `A`, and hence be pointless; `Self&` would deduce as `A&` or `A const&` but not allow binding to rvalues; and `Self&&` would give us different functions for lvalues and rvalues, which is unnecessary and leads to code bloat.
-=======
-This mimics today's behavior where a trailing `const` qualifier does not mean `const&`, it only means `const`. Without such a change to template deduction, `Self` would always deduce as `A` (and hence be pointless), `Self&` would deduce as `A&` or `A const&` but not allow binding to rvalues, and `Self&&` would give us different functions for lvalues and rvalues &mdash; which is unnecessary and leads to code bloat.
->>>>>>> da2671bc
 
 
 ### Name lookup: within member functions ### {#name-lookup-within-member-functions}
 
-<<<<<<< HEAD
 So far, we've only considered how member functions with trailing object types are found with name lookup and how they deduce that parameter. Now we move on to how the bodies of these functions actually behave.
 
 Since either the explicit object parameter or trailing object type is deduced from the object on which the function is called, this has the possible effect of deducing *derived* types. We must carefully consider how name lookup works in this context.
-=======
-So far, we've only considered how member functions with trailing object types get found by name lookup and how they deduce that parameter. Now let's move on to how the bodies of these functions actually behave.
-
-Since either the explicit object parameter or trailing object type is deduced from the object the function is called on, this has the interesting effect of possibly deducing *derived* types. We need to carefully consider how name lookup works in this context.
->>>>>>> da2671bc
 
 To avoid repetition, we'll use an explicit object parameter for this example. Other syntaxes have identical or a subset of these possibilities, modulo some renaming:
     
@@ -905,19 +816,11 @@
 
 Note that in the latter two choices, we do not even provide a name to the explicit object parameter, since it is not needed, although we could have chosen to do so anyway.
 
-<<<<<<< HEAD
 What do these options mean when considering the trailing type syntax? If we allow an *identifier*, then the name lookup semantics would be exactly the same as having an explicit object parameter &mdash; the named parameter is in a different location in the declaration, but otherwise has the same meaning. 
-=======
-What do these options mean if we consider the trailing type syntax? If we allow an *identifier*, then the name lookup semantics would be exactly the same as they would be for having an explicit object parameter. The named parameter is in a different location in the declaration, but otherwise has the same meaning. 
->>>>>>> da2671bc
 
 If we take the trailing object type syntax *without an identifier*, we can't differentiate between what `this` might refer to and what `self` might refer to. We can really only have one possible name: `this`. And `this` would now have to change types, becoming a `const` pointer to `remove_reference_t<T>`.
 
-<<<<<<< HEAD
-Something similar happens in the *Explicit `this`* syntax, where `this` behaves exactly as `self` does in the `this Self&& self` syntax and implicit access is disallowed, leaving no choice.
-=======
 The same is true of the [[#syntax-2]] syntax: `this` is the only name that exists and refers to the most derived object, so implicit access is disallowed.
->>>>>>> da2671bc
 
 ```cpp
 struct X {
@@ -956,11 +859,7 @@
 
 2. `this` is implicitly accessible, but since `this` is no longer necessarily a pointer to `B`, `f1` does not necessary return `B::i`.
 
-<<<<<<< HEAD
 Without an identifier, there is no way to syntactically differentiate between *specifically* accessing something in `B` and accessing something through whatever is deduced as the object parameter. The same is true if, when having an identifier, we choose option #1 (`this` is always inaccessible). We would have to write one of the following:
-=======
-This means that without an identifier, there is no way to syntactically differentiate between *specifically* accessing something in `B` and accessing something through whatever is deduced as the object parameter. The same is true if, having an identifier, if we choose option #1 (`this` is always inaccessible). We would have to write one of the following:
->>>>>>> da2671bc
 
 ```cpp
 // for each of these examples, we are using 'self' as the named
@@ -999,11 +898,7 @@
     
 `Y::f`, `Y::g`, and `Y::h` are equivalent from a signature standpoint, so all of them have type `int(Y::*)(int, int) const&`.
 
-<<<<<<< HEAD
 This becomes especially interesting when deduction kicks in. These rules are the same regardless of syntax, so to avoid repetition, we'll use the explicit object parameter syntax:
-=======
-This becomes interesting when deduction kicks in. These rules would be the same regardless of syntax, so we'll use the explicit object parameter syntax to avoid repetition:
->>>>>>> da2671bc
 
 ```cpp
 struct B {
@@ -1050,11 +945,7 @@
 struct D : B { };
 ```
 
-<<<<<<< HEAD
 Following the precedent of [[P0929R2]], we think this should be fine, albeit strange. If `D` is incomplete, we simply postpone checking until the point of call or formation of pointer to member, etc. At that point, the call will either not be viable or the formation of pointer-to-member would be ill-formed.
-=======
-Following the precedent of [[P0929R2]], we think this should be fine, if strange. If `D` is incomplete, we postpone checking until the point of call (or formation of pointer to member, etc.). At that point, the call will either not be viable or the formation of pointer-to-member would be ill-formed.
->>>>>>> da2671bc
 
 For unrelated complete classes or non-classes:
 
@@ -1085,28 +976,16 @@
 z(D());            // ok
 ```
 
-<<<<<<< HEAD
-Even though both `D().f1()` and `B().f1()` are ill-formed, for entirely different reasons, taking a pointer to `&B::f1` is acceptable &mdash; its type is `int(*)(D)`) and that function pointer can be invoked with a `D`. Actually invoking this function does not require any further name lookup or conversion because by-value member functions do not have an implicit object parameter in this syntax (see [#by-value-this]). 
-=======
-Even though both `D().f1()` and `B().f1()` are ill-formed, for different reasons, taking a pointer to `&B::f1` is okay (its type is `int(*)(D)`) and that function pointer can be invoked with a `D`. Invoking this function does not require any sort of further name lookup or conversion because by-value member functions do not have an implicit object parameter in this syntax (see [[#by-value-this]]).
->>>>>>> da2671bc
+Even though both `D().f1()` and `B().f1()` are ill-formed, for entirely different reasons, taking a pointer to `&B::f1` is acceptable &mdash; its type is `int(*)(D)` &mdash; and that function pointer can be invoked with a `D`. Actually invoking this function does not require any further name lookup or conversion because by-value member functions do not have an implicit object parameter in this syntax (see [[#by-value-this]]). 
                 
 ### Teachability Implications ### {#teachability-implications}
 
 Explicitly naming the object as the `this`-designated first parameter fits within many programmers' mental models of the `this` pointer being the first parameter to member functions "under the hood" and is comparable to its usage in other languages, e.g. Python and Rust. It also works as a more obvious way to teach how `std::bind`, `std::thread`, `std::function`, and others work with a member function pointer by making the pointer explicit.
 
-<<<<<<< HEAD
-A natural extension of having trailing *cv-* and *ref-qualifiers* to non-static member functions is providing an explicit type to which those qualifiers refer in place of the implied class type. This keeps all of the qualifiers together, which is more "C++-ic" in this sense. The ability to deduce this type follows once we have somewhere we can name it.
+A natural extension of having trailing *cv-* and *ref-qualifiers* to non-static member functions is providing an explicit type to which those qualifiers refer in place of the implied class type. This keeps all of the qualifiers together, which is more idiomatic C++ in this sense. The ability to deduce this type follows once we have somewhere we can name it.
 
 We do not believe there to be any teachability problems with either choice of syntax. 
 
-While having `this` become dependent is novel, requiring all access through `this` and forbidding "free" member access ensures that these functions will still be clear to write and understand. 
-=======
-A natural extension of having trailing *cv-* and *ref-qualifiers* to non-static member functions is providing an explicit type that those qualifiers refer to, instead of the implied class type. This keeps all of the qualifiers in the same place, which is more idiomatic C++ in this sense. The ability to deduce this type follows once we have a place where we can name it.
-
-We do not believe there are teachability problems with either choice of syntax.
->>>>>>> da2671bc
-
 
 ### Can `static` member functions have an explicit object type? ### {#static-member-functions}
 
@@ -1120,11 +999,7 @@
 
 #### Syntaxes with an identifier #### {#capture-this-with-id}
 
-<<<<<<< HEAD
 For [[#syntax-1]] and [[#syntax-3]], interoperability is perfect, since they do not impact the meaning of `this` in a function body. The introduced identifier `self` can then be used to refer to the lambda instance from the body.
-=======
-For [[#syntax-1]] and [[#syntax-3]], interoperability is perfect, since they do not impact the meaning of `this` in a function body. The introduced identifier (i.e. `self`) can then be used to refer to the lambda instance from the body.
->>>>>>> da2671bc
 
 
 #### Syntaxes without an identifier #### {#capture-this-no-id}
@@ -1155,11 +1030,7 @@
 
 The object parameter syntaxes ([[#syntax-1]] and [[#syntax-2]]) have no parsing issues that we are aware of.
 
-<<<<<<< HEAD
-With the addition of a new type name after the *parameter-declaration-clause*, we potentially run into a clash with the existing *virt-specifier*s, especially if allowing for an arbitrary identifier.
-=======
-However, with the addition of a new type name after the *parameter-declaration-clause* (in [[#syntax-3]] and [[#syntax-4]]), we potentially run into a clash with the existing *virt-specifier*s. Especially if we allow for an arbitrary identifier.
->>>>>>> da2671bc
+With the addition of a new type name after the *parameter-declaration-clause* (in [[#syntax-3]] and [[#syntax-4]]), we potentially run into a clash with the existing *virt-specifier*s, especially if allowing for an arbitrary identifier.
 
 Consider:
 
@@ -1178,25 +1049,15 @@
 
 The same problem would occur with `final`. 
 
-<<<<<<< HEAD
-In order to disambiguate between a trailing trailing object type, a trailing arbitrary identifier, and a *virt-specifier* &mdash; or any future trailing context-sensitive keyword &mdash; we would have to adopt a preference, which would probably be to parse out the type first and the identifier second, assuming an identifier is allowed.
-
-If we go with syntax that allows for an identifier, `#1` will require an explicit object of type `override` named `override` that is an `override`. `#2` would simply declare an object with an identifier that does not make use of the override *virt-specifier*. `#3` would provide an explicit object type without an identifier. Notably, `#3` is valid code even today, and would remain valid code. Only the meaning of the `override` identifier would change. 
-=======
-In order to disambiguate between a trailing object type, a trailing arbitrary identifier, and a *virt-specifier* (or any future trailing context-sensitive keyword), we would have to specify a preference - which would probably be to parse out the type first, the identifier second (if an identifier is allowed), and then anything else last.
-
-If we go with the syntax that allows for an identifier: `#1` would have an explicit object of type `override` named `override` that is an `override`, `#2` would declare an object with an identifier that does not make use of the override *virt-specifier*, and `#3` would provide an explicit object type without an identifier. Notably today, `#3` is valid code - and it would remain valid code, but the meaning of the `override` identifier would change. 
->>>>>>> da2671bc
+In order to disambiguate between a trailing object type, a trailing arbitrary identifier, and a *virt-specifier* &mdash; or any future trailing context-sensitive keyword &mdash; we would have to specify a preference, which would probably be to parse out the type first and the identifier second, assuming an identifier is allowed.
+
+If we go with syntax that allows for an identifier, `#1` will have an explicit object of type `override` named `override` that is an `override`. `#2` would declare an object with an identifier that does not make use of the override *virt-specifier*. `#3` would provide an explicit object type without an identifier. Notably, `#3` is valid code even today, and would remain valid code. Only the meaning of the `override` identifier would change. 
 
 If we go with syntax that does *not* allow for an identifier, `#1` would be ill-formed, `#2` would declare an explicit object having type `override` that has the *virt-specifier* `override`, and `#3` would likewise change meaning. 
 
 In practice, we do not believe that anybody actually writes code like this, so it is unlikely to break real code.
    
-<<<<<<< HEAD
 We feel that allowing for an arbitrary identifier would be grabbing too much real estate with minimal benefit, as it would constrain further evolution of the standard and make it more difficult to use. Let's say we added a new context-sensitive keyword, like `super`. A user might try to write:
-=======
-Allowing for an arbitrary identifier would be grabbing too much real estate with minimal benefit, as it would constrain further evolution of the standard too much and make it more difficult to use. Let's say we then added a new context-sensitive keyword, like `super`. A user might try to write:
->>>>>>> da2671bc
 
 ```cpp
 struct Y {
@@ -1226,11 +1087,7 @@
 
 The user made a typo and wrote `cosnt` instead of `const`. In C++17, it's not a problem &mdash; this is ill-formed and the compiler will helpfully point out your problem.
 
-<<<<<<< HEAD
 But if we allow an arbitrary trailing identifier and try to parse an identifier, even without an explicit type, this suddenly becomes well-formed. We declare a member function with an explicit object type that is implicitly `Z`, and that explicit object is named `cosnt`. Notably, this member function is *not* const!
-=======
-But if we allow an arbitrary trailing identifier, and we would try to parse an identifier even without an explicit type, this could would suddenly become well-formed: we would be declaring a member function with explicit object type that is implicitly `Z` and that explicit object is named `cosnt`. Notably, this member function is *not* `const`!
->>>>>>> da2671bc
 
 We may end up needing parsing rules, such as:
 1. Try to parse the type.
@@ -1292,11 +1149,7 @@
 </tr>
 <tr>
 <th>Code bloat<sup>&Dagger;</sup></th>
-<<<<<<< HEAD
-<td colspan="2">Cannot simply deduce `const`/non-`const`, so would usually have to resort to `Self&&`.</td>
-=======
-<td colspan="2">Cannot deduce `const`/non-`const`, so would nearly always have to resort to `Self&&`.</td>
->>>>>>> da2671bc
+<td colspan="2">Cannot deduce `const`/non-`const`, so would usually have to resort to `Self&&`.</td>
 <td>Not an issue.</td>
 <td>Not an issue.</td>
 </tr>
@@ -1359,30 +1212,18 @@
 &dagger; While both [[#syntax-1]] and [[#syntax-2]] support recursive lambdas, nestedly-recursive lambdas are easier if one can assign an identifier in a natural way. [[#syntax-2]] also has unwelcome interactions with capturing `this` in the lambda, since the parameter `this` must shadow the captured one.
 
 
-## Potential Extensions ## {#potential-extensions}
-
-<<<<<<< HEAD
+## Potential Extension ## {#potential-extensions}
+
 This section lists some extensions not explicitly proposed by our paper, since they have not yet been completely explored. Nevertheless, the authors believe that certain concerns raised by the proposed feature may be alleviated by discussing possible solutions to those issues.
-=======
-This section lists some extensions that this paper does not propose, since they have not been completely explored yet. Nevertheless, we believe that certain concerns that the proposed feature raises may be alleviated by showing there are possible solutions to those issues.
->>>>>>> da2671bc
 
 
 ### Constrained Deduction ### {#constrained-deduction}
 
-<<<<<<< HEAD
 One of the pitfalls of having a deduced object parameter or a deduced trailing object type is when the intent is solely to deduce the *cv*-qualifiers and value category of the object parameter, but a derived type is deduced as well &mdash; any access through an object that might have a derived type could inadvertently refer to a shadowed member in the derived class. While this is desirable and very powerful in the case of mixins, it is not always desirable in other situations. Superfluous template instantiations are also unwelcome side effects.
-=======
-We mentioned earlier one of the pitfalls in having a deduced object parameter or a deduced trailing object type, which occurs when you only want to deduce the *cv*-qualifiers and value category of the object parameter, but you end up deducing a derived type as well. This happens becaule any access through an object that might have derived type could inadvertently refer to a shadowed member in the derived class. While this is definitely desirable (and very powerful) in the case of mixins, it isn't desirable in other situations. The unnecessary template instantiations are also not welcome.
->>>>>>> da2671bc
 
 One family of possible solutions could be summarized as **make it easy to get the base class pointer**. However, all of these solutions still require extra instantiations. For `optional::value()`, we really only want four instantiations: `&`, `const&`, `&&`, and `const&&`. If something inherits from `optional`, we don't want additional instantiations of those functions for the derived types, which won't do anything new, anyway. This is code bloat.
 
-<<<<<<< HEAD
-C++ has already recognized this same problem for free function templates. The authors have heard many a complaint about it from library vendors, even before this paper was introduced, as it is desirable to only deduce the ref-qualifier in most contexts. Therefore, it might make sense to tackle this issue in a more general way. A complementary feature could be proposed to constrain *type deduction* as opposed to removing candidates once they are deduced (typically accomplished by `requires`), with the following straw-man syntax:
-=======
-C++ already has this long-recognised problem for free function templates, however. We have heard many a gripe from library vendors regarding this problem, even before this paper was introduced, as it is common to only want to deduce the ref-qualifier in all sorts of contexts. Therefore, it might make sense to tackle this issue more generally. A complementary feature could be proposed that constrains *type deduction* (as opposed to removing candidates once they are deduced, as `requires` accomplishes), with the following straw-man syntax:
->>>>>>> da2671bc
+C++ already has this long-recognised problem for free function templates. The authors have heard many a complaint about it from library vendors, even before this paper was introduced, as it is desirable to only deduce the ref-qualifier in many contexts. Therefore, it might make sense to tackle this issue in a more general way. A complementary feature could be proposed to constrain *type deduction* as opposed to removing candidates once they are deduced (as accomplished by `requires`), with the following straw-man syntax:
 
 ```cpp
 struct Base {
@@ -1414,21 +1255,13 @@
 - the explicit object parameter syntax, with `this` accessible but implicit lookup disallowed; and
 - the explicit object type syntax, with no identifier allowed.
 
-<<<<<<< HEAD
 We are not using the straw-man [extension](#potential-extensions) syntax to constrain deduction. Instead, we just carefully ensure correctness, where relevant.
-=======
-We are not using the straw-man [extension](#potential-extensions) syntax to constrain deduction - instead we carefully ensure correctness, where relevant.
->>>>>>> da2671bc
 
 ## Deduplicating Code ## {#deduplicating-code}
 
 This proposal can de-duplicate and de-quadruplicate a large amount of code. In each case, the single function is only slightly more complex than the initial two or four, which makes for a huge win. What follows are a few examples of ways to reduce repeated code.
 
-<<<<<<< HEAD
 This particular implementation of optional is Simon's, and can be viewed on [GitHub](https://github.com/TartanLlama/optional). It includes some functions proposed in [[P0798R0]], with minor changes to better suit this format:
-=======
-The particular implementation of optional can be viewed on [GitHub](https://github.com/TartanLlama/optional), and this example includes some functions that are proposed in [[P0798R0]], with minor changes to better suit this format:
->>>>>>> da2671bc
 
 <table style="width:100%">
 <tr>
@@ -1741,19 +1574,11 @@
 
 There are a few more functions in P0798 responsible for this explosion of overloads, so the difference in both code and clarity is dramatic.
 
-<<<<<<< HEAD
 For those that dislike returning auto in these cases, it is easy to write a metafunction matching the appropriate qualifiers from a type. It is certainly a better option than blindly copying and pasting code, hoping that the minor changes were made correctly in each case.
 
 ## CRTP, without the C, R, or even T ## {#crtp}
 
-Today, a common design pattern is the Curiously Recurring Template Pattern. This implies passing the derived type as a template parameter to a base class template as a way of achieving static polymorphism. If we wanted to simply outsource implementing postfix incrementation to a base, we could use CRTP for that. But with explicit objects that already deduce to the derived objects, we don't need any curious recurrence &mdash; we can use standard inheritance and just let deduction do its thing. The base class doesn't even need to be a template:
-=======
-For those that dislike returning auto in these cases, it is very easy to write a metafunction that matches the appropriate qualifiers from a type. This is certainly simpler than copying and pasting code and hoping that the minor changes were made correctly in every case.
-
-## CRTP, without the C, R, or even T ## {#crtp}
-
-Today, a common design pattern is the Curiously Recurring Template Pattern. This implies passing the derived type as a template argument to a base class template as a way of achieving static polymorphism. If we wanted to outsource implementing postfix incrementing to a base, we could use CRTP for that. But with explicit objects that deduce to the derived objects already, we don't need this pattern. We can use standard inheritance and let deduction rules do the work. The base class doesn't even need to be a template:
->>>>>>> da2671bc
+Today, a common design pattern is the Curiously Recurring Template Pattern. This implies passing the derived type as a template parameter to a base class template as a way of achieving static polymorphism. If we wanted to simply outsource implementing postfix incrementation to a base, we could use CRTP for that. But with explicit objects that already deduce to the derived objects, we don't need any curious recurrence &mdash; we can use standard inheritance and let deduction do its thing. The base class doesn't even need to be a template:
 
 
 <table style="width:100%">
@@ -1825,11 +1650,7 @@
 
 ### Builder pattern ### {#builder-pattern}
 
-<<<<<<< HEAD
 Once we start to do any more with CRTP, complexity quickly increases, whereas with this proposal, it stays remarkably low.
-=======
-However, once we start to do any more with CRTP, it can get increasingly complex very fast. This proposal keeps it simple.
->>>>>>> da2671bc
 
 Let's say we have a builder that does multiple things. We might start with:
 
@@ -1925,15 +1746,9 @@
 
 The code on the right is dramatically easier to understand and therefore more accessible to more programmers than the code on the left.
 
-<<<<<<< HEAD
 But wait! There's more!
 
 What if we added a *super*-specialized builder, a more special form of `Special`? Now we need `Special` to opt-in to CRTP so that it knows which type to pass to `Builder`, ensuring that everything in the hierarchy returns the correct type. It's about this point that most programmers would give up. But with this proposal, there's no problem!
-=======
-But wait, there's more.
-
-What if we add a *super*-specialized builder, that is a more special form of `Special`? Now we need `Special` to itself opt-in to CRTP so it knows which type to pass to `Builder` so that everything in the hierarchy can return the correct type. It's roughly at this point that people give up and start gently weeping. But with this proposal, no problem!
->>>>>>> da2671bc
     
 <table style="width:100%">
 <tr>
@@ -2042,15 +1857,9 @@
 </tr>
 </table>  
 
-<<<<<<< HEAD
 The code on the right is much easier in all contexts. There are so many situations where this idiom, if available, would give programmers a better solution for problems that they cannot easily solve today.
 
 Note that the `Super` implementations with this proposal opt-in to further derivation, since it's a no-brainer at this point.
-=======
-That is so much easier on the right. There are so many situations where this idiom, if available, would give programmers an easier, accessible solution to problems that they cannot easily solve today.
-
-Note that the `Super` implementations with this proposal went ahead and opted in to further derivation, since it's a no-brainer at this point.
->>>>>>> da2671bc
 
 ## Recursive Lambdas ## {#recursive-lambdas}
 
@@ -2070,11 +1879,7 @@
 };
 ```
 
-<<<<<<< HEAD
 This works by following the established rules. The call operator of the closure object can also have an explicit object parameter, so in this example, `self` is the closure object.
-=======
-This works following the established rules. The call operator of the closure object can have an explicit object parameter too, so `self` in this example is the closure object.
->>>>>>> da2671bc
 
 Combine this with the new style of mixins allowing us to automatically deduce the most derived object, and you get the following example &mdash; a simple recursive lambda that counts the number of leaves in a tree.
 
@@ -2120,19 +1925,11 @@
 
 It's been established that if you want the best performance, you should pass small types by value to avoid an indirection penalty. One such small type is `std::string_view`. [Abseil Tip #1](https://abseil.io/tips/1) for instance, states:
 
-<<<<<<< HEAD
-> Unlike other string types, you should pass `string_view` by value as you would an int or a double because `string_view` is a small value.
+> Unlike other string types, you should pass `string_view` by value just like you would an `int` or a `double` because `string_view` is a small value.
 
 There is, however, one place today where you simply *cannot* pass types like `string_view` by value: to their own member functions. The implicit object parameter is always a reference, so any such member functions that do not get inlined incur a double indirection. 
 
 As an easy performance optimization, any member function of small types that does not perform any modifications can take the object parameter by value. This is possible *only* when using the explicit object parameter syntax; there is no way to express this idea with a trailing type. Here is an example of some member functions of `basic_string_view` assuming that we are just using `charT const*` as `iterator`:
-=======
-> Unlike other string types, you should pass `string_view` by value just like you would an `int` or a `double` because `string_view` is a small value.
-
-However, today there is one place where you *cannot* pass types like `string_view` by value: to their own member functions! The implicit object parameter is always a reference - so any such member functions that do not get inlined incur a double indirection! 
-
-Any member function of such small types that does not do any modifications could, as an easy performance optimization take the object parameter by value. This is possible *only* with the explicit object parameter syntax (there is no way to express this idea with a trailing type). Here is an example of some member functions of `basic_string_view` assuming that we are using `charT const*` as `iterator`:
->>>>>>> da2671bc
 
 <xmp highlight="c++">
 template <class charT, class traits = char_traits<charT>>
@@ -2161,11 +1958,7 @@
 
 Most of the member functions can be rewritten this way for a free performance boost.
 
-<<<<<<< HEAD
-As mentioned earlier, the same can be said for types that aren't only cheap to copy, but have no state at all. Compare these two implementations of `less_than`:
-=======
-The same can be said for types that aren't only cheap to copy, but also have no state at all. This was mentioned earlier, but compare these two implementations of `less_than`:
->>>>>>> da2671bc
+The same can be said for types that aren't only cheap to copy, but have no state at all. Compare these two implementations of `less_than`:
 
 <table style="width:100%">
 <tr>
@@ -2265,11 +2058,7 @@
 
 Gracefully handling SFINAE-unfriendly callables is **not solvable** in C++ today. Preventing fallback can be solved by the addition of another four overloads, so that each of the four *cv*/ref-qualifiers leads to a pair of overloads: one enabled and one `deleted`.
 
-<<<<<<< HEAD
-This proposal solves both problems by simply allowing `this` to be deduced. The following is a complete implementation of `std::not_fn`. For simplicity, it makes use of `BOOST_HOF_RETURNS` from [Boost.HOF](https://www.boost.org/doc/libs/1_68_0/libs/hof/doc/html/include/boost/hof/returns.html) to avoid duplicating expressions:
-=======
-This proposal solves both problems by allowing `this` to be deduced. The following is a complete implementation of `std::not_fn`. For simplicity, it makes use of `BOOST_HOF_RETURNS` from [Boost.HOF](https://www.boost.org/doc/libs/1_68_0/libs/hof/doc/html/include/boost/hof/returns.html) to avoid having to duplicate expressions:
->>>>>>> da2671bc
+This proposal solves both problems by allowing `this` to be deduced. The following is a complete implementation of `std::not_fn`. For simplicity, it makes use of `BOOST_HOF_RETURNS` from [Boost.HOF](https://www.boost.org/doc/libs/1_68_0/libs/hof/doc/html/include/boost/hof/returns.html) to avoid duplicating expressions:
 
 <table style="width:100%">
 <tr>
@@ -2327,11 +2116,7 @@
 not_fn(fun{})();         // error
 ```
 
-<<<<<<< HEAD
-Here, there is only one overload with everything deduced together. The first example now works correctly. `Self` gets deduced as `call_wrapper<unfriendly>`, and the one `operator()` will only consider `unfriendly`'s non-`const` call operator. `const` is simply never considered, so it does not have an opportunity to cause problems.
-=======
-Here, there is only one overload with everything deduced together. The first example now works correctly. `Self` gets deduced as `call_wrapper<unfriendly>`, and the one `operator()` will only consider `unfriendly`'s non-`const` call operator. The `const` one is never even considered, so does not have an opportunity to cause problems. The call works. 
->>>>>>> da2671bc
+Here, there is only one overload with everything deduced together. The first example now works correctly. `Self` gets deduced as `call_wrapper<unfriendly>`, and the one `operator()` will only consider `unfriendly`'s non-`const` call operator. The `const` one is never even considered, so it does not have an opportunity to cause problems.
 
 The second example now also fails correctly. Previously, we had four candidates. The two non-`const` options were removed from the overload set due to `fun`'s non-`const` call operator being `delete`d, and the two `const` ones which were viable. But now, we only have one candidate. `Self` is deduced as `call_wrapper<fun>`, which requires `fun`'s non-`const` call operator to be well-formed. Since it is not, the call results in an error. There is no opportunity for fallback since only one overload is ever considered. 
 
